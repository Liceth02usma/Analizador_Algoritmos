from fastapi import APIRouter, Body
from app.controllers.control_input import ControlInput
from app.schemas.pseudocode_request import PseudocodeRequest

# Controladores de Análisis
from app.controllers.algorithm_type_controller import determine_algorithm_type
from app.controllers.algorithm_classifier_controller import classify_algorithm
from app.controllers.iterative_controller import analyze_iterative
from ..controllers.controller_recursive import ControlRecursive

# Imports para el método save_analysis_to_json
import json
from pathlib import Path
from datetime import datetime

router = APIRouter()

<<<<<<< HEAD
=======
@router.post("/translate")
async def translate_input(payload: dict = Body(...)):
    """
    Traduce lenguaje natural a pseudocódigo usando el agente.
    Retorna el pseudocódigo generado para que sobrescriba el input.
    """
    from app.external_services.Agentes.NaturalLanguageToPseudocodeAgent import NaturalLanguageToPseudocodeAgent
    
    user_input = payload.get("text", "")
    
    if not user_input.strip():
        return {"error": "El input no puede estar vacío"}
    
    try:
        translator = NaturalLanguageToPseudocodeAgent(model_type="Gemini_Rapido")
        result = translator.translate(user_input)
        
        if not result.was_successful:
            return {
                "error": result.error_message or "No se pudo traducir el input",
                "success": False
            }
        
        return {
            "success": True,
            "pseudocode": result.pseudocode,
            "original_input": user_input
        }
    except Exception as e:
        return {
            "error": f"Error al traducir: {str(e)}",
            "success": False
        }

>>>>>>> 1834b9fc

@router.post("/parse")
async def parse_code(request: PseudocodeRequest):
    """Solo genera el AST (sin LLM). Útil para validar sintaxis en tiempo real."""
    # Asumimos false para parseo directo, o podrías agregar el campo al request si quisieras
    result = ControlInput.process_input(request.pseudocode, is_natural_language=False)
    return result


@router.post("/analyze")
async def analyze_algorithm(payload: dict = Body(...)):
    """
    Endpoint principal de análisis.
    Payload: { "pseudocode": "..." }
    
    IMPORTANTE: El pseudocódigo ya debe estar en formato válido (traducido o ingresado manualmente).
    NO intenta traducir nuevamente (eso se hace en /translate).
    """
    raw_input = payload.get("pseudocode", "")

<<<<<<< HEAD
    # 1️⃣ FASE DE PRE-PROCESAMIENTO (Traducción + Parsing)
    # ControlInput se encarga de llamar al LLM si es necesario y luego a Lark
    processed_input = ControlInput.process_input(
        raw_input, is_natural_language=is_natural
    )

    if "error" in processed_input:
        return processed_input  # Retornamos el error al frontend (400 o 422 implícito)
=======
    # 1️⃣ FASE DE PRE-PROCESAMIENTO (Solo Parsing, SIN traducción)
    # is_natural_language=False para evitar traducción duplicada
    processed_input = ControlInput.process_input(raw_input, is_natural_language=False)
    
    if "error" in processed_input:
        return processed_input # Retornamos el error al frontend
>>>>>>> 1834b9fc

    # Obtenemos los datos limpios y validados
    valid_pseudocode = processed_input["pseudocode"]
    valid_ast = processed_input["ast"]

    print("✅ AST generado correctamente. Iniciando análisis de complejidad...")

    # 2️⃣ FASE DE IDENTIFICACIÓN (Tipo de Algoritmo)
<<<<<<< HEAD
    # Usamos el AST validado, no parseamos de nuevo
    # Nota: analyze_algorithm_type puede necesitar el 'tree' objeto de Lark o el dict.
    # Si tus funciones viejas requieren el objeto Tree crudo, tendrías que ajustar ControlInput,
    # pero como usamos TreeToDict, asumimos que trabajan con diccionarios.

=======
>>>>>>> 1834b9fc
    algo_type_result = determine_algorithm_type(valid_ast, valid_pseudocode)

    # Extraemos el tipo (ej: "iterativo", "recursivo")
    algo_type_value = algo_type_result.get("detected_type", "desconocido")

    # 3️⃣ FASE DE CLASIFICACIÓN (Nombre del Algoritmo)
    algo_class_result = classify_algorithm(valid_pseudocode, valid_ast, algo_type_value)

    # Obtenemos el nombre más probable o genérico
    algorithm_name = algo_class_result.get(
        "possible_known_algorithms", ["Algoritmo Desconocido"]
    )[0]

    print(f"=== Algoritmo identificado: {algorithm_name} ({algo_type_value}) ===")

    final_analysis = None
    print(valid_pseudocode, "Pseudocódigo válido")
    # 4️⃣ ENRUTAMIENTO POR TIPO (Iterativo vs Recursivo)
    if "iterativo" in algo_type_value.lower():
        print("⚙️ Invocando Pipeline Iterativo...")
        final_analysis = analyze_iterative(
            pseudocode=valid_pseudocode,
            ast=valid_ast,
            algorithm_name=algorithm_name,
        )
        # final_analysis = analyze_iterative(
        #     pseudocode=valid_pseudocode,  # Usamos el código limpio/traducido
        #     ast=valid_ast,
        #     algorithm_name=algorithm_name,
        # )

    elif (
        "recursivo" in algo_type_value.lower() or "dinámica" in algo_type_value.lower()
    ):
        print("⚙️ (Pendiente) Invocando Pipeline Recursivo...")
        final_analysis = {
            "error": "Análisis recursivo aún no implementado."
        }
        # final_analysis = ControlRecursive().analyze_from_parsed_tree(
        #     algorithm_name=algorithm_name,
        #     pseudocode=valid_pseudocode,
        #     parsed_tree=valid_ast,
        # )

    else:
        print("⚠️ Tipo de algoritmo no reconocido.")
        final_analysis = {
            "error": f"No se pudo determinar si es iterativo o recursivo. Tipo detectado: {algo_type_value}"
        }

    # 5️⃣ RETORNO AL FRONTEND
    analisis_data = {
        "input_metadata": {
            "source_type": processed_input["source_type"],
<<<<<<< HEAD
            "final_pseudocode": valid_pseudocode,  # Devolvemos el código generado para que el usuario lo vea
=======
            "final_pseudocode": valid_pseudocode
>>>>>>> 1834b9fc
        },
        "classification": {"type": algo_type_value, "name": algorithm_name},
        "analysis": final_analysis,
    }
    analisis = save_analysis_to_json(analisis_data, "data_iterative2.json")
    print(analisis, "ANALISIS GUARDADO")
    return analisis_data



def save_analysis_to_json(
    analysis_data: dict,
    filename: str = None,
    output_dir: str = "output"
) -> dict:
    """
    Guarda el resultado del análisis en un archivo JSON.
    
    Args:
        analysis_data: Diccionario con los resultados del análisis
        filename: Nombre del archivo (opcional). Si no se proporciona, se genera automáticamente
        output_dir: Directorio donde guardar el archivo (default: "output")
    
    Returns:
        dict con información sobre el archivo guardado
    """
    try:
        # Crear directorio si no existe
        output_path = Path(output_dir)
        output_path.mkdir(parents=True, exist_ok=True)
        
        # Generar nombre de archivo si no se proporciona
        if filename is None:
            timestamp = datetime.now().strftime("%Y%m%d_%H%M%S")
            algo_name = analysis_data.get("classification", {}).get("name", "algorithm")
            algo_name = algo_name.replace(" ", "_").lower()
            filename = f"{algo_name}_{timestamp}.json"
        
        # Asegurar extensión .json
        if not filename.endswith(".json"):
            filename += ".json"
        
        # Ruta completa del archivo
        file_path = output_path / filename
        
        # Guardar con formato legible (indent=2)
        with open(file_path, "w", encoding="utf-8") as f:
            json.dump(analysis_data, f, indent=2, ensure_ascii=False)
        
        return {
            "success": True,
            "file_path": str(file_path),
            "filename": filename,
            "size_bytes": file_path.stat().st_size
        }
    
    except Exception as e:
        return {
            "success": False,
            "error": str(e)
        }<|MERGE_RESOLUTION|>--- conflicted
+++ resolved
@@ -15,8 +15,6 @@
 
 router = APIRouter()
 
-<<<<<<< HEAD
-=======
 @router.post("/translate")
 async def translate_input(payload: dict = Body(...)):
     """
@@ -51,7 +49,6 @@
             "success": False
         }
 
->>>>>>> 1834b9fc
 
 @router.post("/parse")
 async def parse_code(request: PseudocodeRequest):
@@ -72,23 +69,12 @@
     """
     raw_input = payload.get("pseudocode", "")
 
-<<<<<<< HEAD
-    # 1️⃣ FASE DE PRE-PROCESAMIENTO (Traducción + Parsing)
-    # ControlInput se encarga de llamar al LLM si es necesario y luego a Lark
-    processed_input = ControlInput.process_input(
-        raw_input, is_natural_language=is_natural
-    )
-
-    if "error" in processed_input:
-        return processed_input  # Retornamos el error al frontend (400 o 422 implícito)
-=======
     # 1️⃣ FASE DE PRE-PROCESAMIENTO (Solo Parsing, SIN traducción)
     # is_natural_language=False para evitar traducción duplicada
     processed_input = ControlInput.process_input(raw_input, is_natural_language=False)
     
     if "error" in processed_input:
         return processed_input # Retornamos el error al frontend
->>>>>>> 1834b9fc
 
     # Obtenemos los datos limpios y validados
     valid_pseudocode = processed_input["pseudocode"]
@@ -97,15 +83,8 @@
     print("✅ AST generado correctamente. Iniciando análisis de complejidad...")
 
     # 2️⃣ FASE DE IDENTIFICACIÓN (Tipo de Algoritmo)
-<<<<<<< HEAD
-    # Usamos el AST validado, no parseamos de nuevo
-    # Nota: analyze_algorithm_type puede necesitar el 'tree' objeto de Lark o el dict.
-    # Si tus funciones viejas requieren el objeto Tree crudo, tendrías que ajustar ControlInput,
-    # pero como usamos TreeToDict, asumimos que trabajan con diccionarios.
-
-=======
->>>>>>> 1834b9fc
     algo_type_result = determine_algorithm_type(valid_ast, valid_pseudocode)
+    print(algo_type_result, "Tipo de Algoritmo Detectado")
 
     # Extraemos el tipo (ej: "iterativo", "recursivo")
     algo_type_value = algo_type_result.get("detected_type", "desconocido")
@@ -159,11 +138,7 @@
     analisis_data = {
         "input_metadata": {
             "source_type": processed_input["source_type"],
-<<<<<<< HEAD
-            "final_pseudocode": valid_pseudocode,  # Devolvemos el código generado para que el usuario lo vea
-=======
             "final_pseudocode": valid_pseudocode
->>>>>>> 1834b9fc
         },
         "classification": {"type": algo_type_value, "name": algorithm_name},
         "analysis": final_analysis,
